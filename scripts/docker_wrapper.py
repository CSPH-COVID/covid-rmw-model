--- conflicted
+++ resolved
@@ -123,47 +123,7 @@
         #'pre_solve_model': True
     #}
     # Set up the arguments for the scenario fits.
-<<<<<<< HEAD
     scenario_model_args = []
-=======
-    #scenario_model_args = []
-    #scenario_params = json.load(open(base_model_args["params_defs"]))
-    # ,  (0.8, 0.2, 0.04, 0.02), (0.95, 0.5, 0.1, 0.08),(0.9, 0.3, 0.05, 0.03)
-    # +/- 20% for all parameters
-    #orig_params = np.array([0.12, 0.42, 0.24, 0.86])
-    #plus_20 = orig_params*1.2
-    #minus_20 = orig_params*0.8
-    #for (strong_omc_escape, weak_omc_escape, strong_escape, weak_escape) in [orig_params,plus_20,minus_20]:
-        #weak_omicron_param = [{"param": "immune_escape",
-                       #"from_attrs": {"immun": "weak",
-                                      #"variant": ["omicron", "ba2", "ba2121", "ba45","bq"]},
-                       #"to_attrs": {"variant": ["xbb"]},
-                       #"vals": {"2020-01-01": weak_omc_escape},
-                       #"desc": "emerging variants immune escape value, weak immunity"}]
-        #strong_omicron_param = [{"param": "immune_escape",
-                         #"from_attrs": {"immun": "strong",
-                                        #"variant": ["omicron", "ba2", "ba2121", "ba45", "bq"]},
-                         #"to_attrs": {"variant": ["xbb"]},
-                         #"vals": {"2020-01-01": strong_omc_escape},
-                         #"desc": "emerging variants immune escape value, strong immunity"}]
-        #weak_param = [{"param": "immune_escape",
-                       #"from_attrs": {"immun": "weak",
-                                      #"variant": ["none", "wildtype", "alpha", "delta"]},
-                       #"to_attrs": {"variant": ["xbb"]},
-                       #"vals": {"2020-01-01": weak_escape},
-                       #"desc": "emerging variants immune escape value, weak immunity"}]
-        #strong_param = [{"param": "immune_escape",
-                         #"from_attrs": {"immun": "strong",
-                                        #"variant": ["none", "wildtype", "alpha", "delta"]},
-                         #"to_attrs": {"variant": ["xbb"]},
-                         #"vals": {"2020-01-01": strong_escape},
-                         #"desc": "emerging variants immune escape value, strong immunity"}]
-        #scenario_model_args.append({'params_defs': scenario_params + weak_param + strong_param + weak_omicron_param + strong_omicron_param,
-                                    #'tags': {'xbb_esc_omc_strong': strong_omc_escape,
-                                             #'xbb_esc_omc_weak': weak_omc_escape,
-                                             #'xbb_esc_strong': strong_escape,
-                                             #'xbb_esc_weak': weak_escape}})
->>>>>>> 25c87f16
     # SET SPEC IDs
     # Number of fits is the number of scenarios plus the base model fit
     #n_fits = len(scenario_model_args) + 1
