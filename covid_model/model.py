### Python Standard Library ###
import json
import datetime as dt
import copy
from collections import OrderedDict
### Third Party Imports ###
import numpy as np
import pandas as pd
### Local Imports ###
from covid_model.model_specs import CovidModelSpecifications
from covid_model.ode_builder import ODEBuilder


# class used to run the model given a set of parameters, including transmission control (ef)
class CovidModel(ODEBuilder, CovidModelSpecifications):
    attr = OrderedDict({'seir': ['S', 'E', 'I', 'A', 'Ih', 'D'],
                        'age': ['0-19', '20-39', '40-64', '65+'],
                        'vacc': ['none', 'shot1', 'shot2', 'shot3'],
                        'priorinf': ['none', 'non-omicron', 'omicron'],
                        'variant': ['none', 'alpha', 'delta', 'omicron', 'ba2'],
                        'immun': ['none', 'weak', 'strong'],
                        'region': ['co']})

    param_attr_names = ('age', 'vacc', 'priorinf', 'variant', 'immun', 'region')

    default_end_date = dt.date(2022, 5, 31)

    def __init__(self, base_model=None, deepcopy_params=True, increment=None, **spec_args):
        # update region attribute levels using base model, then spec_args as appropriate

        # if a base model is provided, use its specifications
        if base_model is not None:
            spec_args['from_specs'] = base_model

        # initiate CovidModelSpecifications parent class; dates will be set in CovidModelSpecifications.__init__
        CovidModelSpecifications.__init__(self, **spec_args)
        self.attr['region'] = self.regions  # update compartment based on specifications

        # build trange based on the value provided in the increment argument
        tlength = (self.end_date - self.start_date).days
        # if increment is None, set trange to match TC tslices, with breaks added anywhere that has a tslice in model_params
        if increment is None:
            model_param_tslices = set()
            for param, param_specs_list in self.model_params.items():
                for param_specs in param_specs_list:
                    if 'tslices' in param_specs.keys() and param_specs['tslices'] is not None:
                        for tslice in param_specs['tslices']:
                            model_param_tslices.add((dt.datetime.strptime(tslice, "%Y-%m-%d").date() - self.start_date).days if isinstance(tslice, str) else tslice)
            trange = sorted(list(set(self.tslices).union({0}).union({tlength}).union(model_param_tslices)))
            trange = [ts for ts in trange if ts < self.tmax and ts >= self.tmin]
        # if increment is an integer, generate evenly spaced slices
        elif isinstance(increment, int):
            trange = list(range(0, tlength, increment)) + [tlength]
        # otherwise, just plug in the increment as the trange
        else:
            trange = list(increment)

        # initiate ODEBuilder parent class
        ODEBuilder.__init__(self, base_ode_builder=base_model, deepcopy_params=deepcopy_params, trange=trange, attributes=self.attr, param_attr_names=self.param_attr_names)

        # the var values for the solution; these get populated when self.solve_seir is run
        self.solution = None
        self.solution_y = None
        self.solution_ydf_full = None

    # a model must be prepped before it can be run; if any params EXCEPT the efs (i.e. TC) change, it must be re-prepped
    def prep(self, rebuild_param_lookups=True, **build_param_lookup_args):
        if rebuild_param_lookups:
            self.build_param_lookups(**build_param_lookup_args)
        self.build_ode()
        self.compile()

    def build_param_lookups(self, apply_vaccines=True, vacc_delay=14):

        # prep general parameters
        for param_name, param_list in self.model_params.items():
            for param_dict in param_list:
                if param_dict['tslices']:
                    for i, (tmin, tmax) in enumerate(zip([self.tmin] + param_dict['tslices'], param_dict['tslices'] + [self.tmax])):
                        tmin = (dt.datetime.strptime(tmin, "%Y-%m-%d").date() - self.start_date).days if isinstance(tmin, str) else tmin
                        tmax = (dt.datetime.strptime(tmax, "%Y-%m-%d").date() - self.start_date).days if isinstance(tmax, str) else tmax
                        v = {a: av[i] for a, av in param_dict['values'].items()} if isinstance(param_dict['values'], dict) else param_dict['values'][i]
                        self.set_param(param_name, v, param_dict['attributes'], trange=range(tmin, tmax))
                else:
                    self.set_param(param_name, param_dict['values'], param_dict['attributes'])

        if apply_vaccines:
            vacc_per_available = self.get_vacc_per_available()

            # apply vacc_delay
            vacc_per_available = vacc_per_available.groupby(['region','age']).shift(vacc_delay).fillna(0)

            # group vacc_per_available by trange interval
            t_index_rounded_down_to_tslices = pd.cut(vacc_per_available.index.get_level_values('t'), self.trange + [self.tmax], right=False, retbins=False, labels=self.trange)
            vacc_per_available = vacc_per_available.groupby([t_index_rounded_down_to_tslices, 'region','age']).mean()

            # convert to dictionaries for performance lookup
            vacc_per_available_dict = vacc_per_available.to_dict()

            # set the fail rate and vacc per unvacc rate for each dose
            for shot in self.attr['vacc'][1:]:
                for age in self.attr['age']:
                    for region in self.attr['region']:
                        for t in self.trange:
                            self.set_param(f'{shot}_per_available', vacc_per_available_dict[shot][(t, region, age)], {'age': age, 'region':region}, trange=[t])

        # alter parameters based on timeseries effects
        multipliers = self.get_timeseries_effect_multipliers()
        for param, mult_by_t in multipliers.to_dict().items():
            for t, mult in mult_by_t.items():
                if t in self.trange:
                    self.set_param(param, mult=mult, trange=[t])

        # alter parameters based on attribute multipliers
        if self.attribute_multipliers:
            for attr_mult_specs in self.attribute_multipliers:
                self.set_param(**attr_mult_specs)

    # new exposures by day by group
    @property
    def new_infections(self):
        return self.solution_sum('seir')['E'] / self.model_params['alpha']

    # estimated reproduction number (length of infection * new_exposures / current_infections
    @property
    def re_estimates(self):
        infect_duration = 1 / self.model_params['gamm']
        infected = (self.solution_sum('seir')['I'].shift(3) + self.solution_sum('seir')['A'].shift(3))
        return infect_duration * self.new_infections.groupby('t').sum() / infected

    # set TC by slice, and update non-linear multipliers; defaults to reseting the last TC values
    def apply_tc(self, tc=None, tslices=None, suppress_ode_rebuild=False):
        # if tslices are provided, replace any tslices >= tslices[0] with the new tslices
        if tslices is not None:
            self.tslices = [tslice for tslice in self.tslices if tslice < tslices[0]] + tslices
            self.trange = sorted(list(set(self.trange).union(self.tslices)))
            for i, t in enumerate(self.trange):
                if t not in self.params.keys():
                    self.params[t] = copy.deepcopy(self.params[self.trange[i-1]])

            self.build_t_lookups()  # rebuild t lookups
            self.tc = self.tc[:len(self.tslices) + 1]  # truncate tc if longer than tslices
            self.tc += [self.tc[-1]] * (1 + len(self.tslices) - len(self.tc))  # extend tc if shorter than tslices

        # if tc is provided, replace the
        if tc is not None:
            self.tc = self.tc[:-len(tc)] + tc

        # if the lengths do not match, raise an error
        if len(self.tc) != len(self.tslices) + 1:
            raise ValueError(f'The length of tc ({len(self.tc)}) must be equal to the length of tslices ({len(self.tslices)}) + 1.')

        # apply the new TC values to the non-linear multiplier to update the ODE
        # TODO: only update the nonlinear multipliers for TCs that have been changed
        if not suppress_ode_rebuild:
            for tmin, tmax, tc in zip([self.tmin] + self.tslices, self.tslices + [self.tmax], self.tc):
                self.set_nonlinear_multiplier(1 - tc, trange=range(tmin, tmax))

    # build ODE
    def build_ode(self):
        self.reset_ode()

        # tc
        self.apply_tc()

        # vaccination
        # first shot
        self.add_flows_by_attr({'vacc': f'none'}, {'vacc': f'shot1', 'immun': f'weak'}, coef=f'shot1_per_available * (1 - shot1_fail_rate)')
        self.add_flows_by_attr({'vacc': f'none'}, {'vacc': f'shot1', 'immun': f'none'}, coef=f'shot1_per_available * shot1_fail_rate')
        # second and third shot
        for i in [2, 3]:
            for immun in self.attributes['immun']:
                # if immun is none, that means that the first vacc shot failed, which means that future shots may fail as well
                if immun == 'none':
                    self.add_flows_by_attr({'vacc': f'shot{i-1}', "immun": immun}, {'vacc': f'shot{i}', 'immun': f'strong'}, coef=f'shot{i}_per_available * (1 - shot{i}_fail_rate / shot{i-1}_fail_rate)')
                    self.add_flows_by_attr({'vacc': f'shot{i-1}', "immun": immun}, {'vacc': f'shot{i}', 'immun': f'none'}, coef=f'shot{i}_per_available * (shot{i}_fail_rate / shot{i-1}_fail_rate)')
                else:
                    self.add_flows_by_attr({'vacc': f'shot{i-1}', "immun": immun}, {'vacc': f'shot{i}', 'immun': f'strong'}, coef=f'shot{i}_per_available')

        # seed variants
        self.add_flows_by_attr({'seir': 'S', 'age': '40-64', 'vacc': 'none', 'variant': 'none', 'immun': 'none'}, {'seir': 'E', 'variant': 'none'}, constant='initial_seed')
        self.add_flows_by_attr({'seir': 'S', 'age': '40-64', 'vacc': 'none', 'variant': 'none', 'immun': 'none'}, {'seir': 'E', 'variant': 'alpha'}, constant='alpha_seed')
        self.add_flows_by_attr({'seir': 'S', 'age': '40-64', 'vacc': 'none', 'variant': 'none', 'immun': 'none'}, {'seir': 'E', 'variant': 'delta'}, constant='delta_seed')
        self.add_flows_by_attr({'seir': 'S', 'age': '40-64', 'vacc': 'none', 'variant': 'none', 'immun': 'none'}, {'seir': 'E', 'variant': 'omicron'}, constant='om_seed')
        self.add_flows_by_attr({'seir': 'S', 'age': '40-64', 'vacc': 'none', 'variant': 'none', 'immun': 'none'}, {'seir': 'E', 'variant': 'ba2'}, constant='ba2_seed')

        # exposure
        asymptomatic_transmission = '(1 - immunity) * kappa * betta / total_pop'
        for variant in self.attributes['variant']:
            # No mobility between regions (or a single region)
            if self.model_mobility_mode is None or self.model_mobility_mode == "none":
                for region in self.attributes['region']:
                    sympt_cmpts = self.filter_cmpts_by_attrs({'seir': 'I', 'variant': variant, 'region': region})
                    asympt_cmpts = self.filter_cmpts_by_attrs({'seir': 'A', 'variant': variant, 'region': region})
                    self.add_flows_by_attr({'seir': 'S', 'variant': 'none', 'region': region}, {'seir': 'E', 'variant': variant}, coef=f'lamb * {asymptomatic_transmission}', scale_by_cmpts=sympt_cmpts)
                    self.add_flows_by_attr({'seir': 'S', 'variant': 'none', 'region': region}, {'seir': 'E', 'variant': variant}, coef=asymptomatic_transmission, scale_by_cmpts=asympt_cmpts)
            # Transmission parameters attached to the susceptible population
            elif self.model_mobility_mode == "population_attached":
                for from_region in self.attributes['region']:
                    # kappa in this mobility mode is associated with the susceptible population, so no need to store every kappa in every region
                    asymptomatic_transmission = f'(1 - immunity) * kappa_pa * betta / region_pop_{from_region}'
                    for to_region in self.attributes['region']:
                        sympt_cmpts = self.filter_cmpts_by_attrs({'seir': 'I', 'variant': variant, 'region': from_region})
                        asympt_cmpts = self.filter_cmpts_by_attrs({'seir': 'A', 'variant': variant, 'region': from_region})
                        self.add_flows_by_attr({'seir': 'S', 'variant': 'none', 'region': to_region}, {'seir': 'E', 'variant': variant}, coef=f'mob_{from_region} * lamb * {asymptomatic_transmission}', scale_by_cmpts=sympt_cmpts)
                        self.add_flows_by_attr({'seir': 'S', 'variant': 'none', 'region': to_region}, {'seir': 'E', 'variant': variant}, coef=f'mob_{from_region} * {asymptomatic_transmission}', scale_by_cmpts=asympt_cmpts)
            # Transmission parameters attached to the transmission location
            elif self.model_mobility_mode == "location_attached":
                for from_region in self.attributes['region']:
                    for in_region in self.attributes['region']:
                        # kappa in this mobility mode is associated with the in_region, so need to store every kappa in every region
                        asymptomatic_transmission = f'(1 - immunity) * kappa_la_{in_region} * betta / region_pop_{from_region}'
                        for to_region in self.attributes['region']:
                            sympt_cmpts = self.filter_cmpts_by_attrs({'seir': 'I', 'variant': variant, 'region': from_region})
                            asympt_cmpts = self.filter_cmpts_by_attrs({'seir': 'A', 'variant': variant, 'region': from_region})
                            self.add_flows_by_attr({'seir': 'S', 'variant': 'none', 'region': to_region}, {'seir': 'E', 'variant': variant}, coef=f'mob_fracin_{in_region} * mob_{in_region}_fracfrom_{from_region} * lamb * {asymptomatic_transmission}', scale_by_cmpts=sympt_cmpts)
                            self.add_flows_by_attr({'seir': 'S', 'variant': 'none', 'region': to_region}, {'seir': 'E', 'variant': variant}, coef=f'mob_fracin_{in_region} * mob_{in_region}_fracfrom_{from_region} * {asymptomatic_transmission}', scale_by_cmpts=asympt_cmpts)

        # disease progression
        self.add_flows_by_attr({'seir': 'E'}, {'seir': 'I'}, coef='1 / alpha * pS')
        self.add_flows_by_attr({'seir': 'E'}, {'seir': 'A'}, coef='1 / alpha * (1 - pS)')
        self.add_flows_by_attr({'seir': 'I'}, {'seir': 'Ih'}, coef='gamm * hosp * (1 - severe_immunity)')

        # disease termination
        for variant in self.attributes['variant']:
            # TODO: Rename "non-omicron" to "other"; will need to make the change in attribute_multipliers, which will break old specifications
            priorinf = variant if variant != 'none' and variant in self.attributes['priorinf'] else 'non-omicron'
            self.add_flows_by_attr({'seir': 'I', 'variant': variant}, {'seir': 'S', 'variant': 'none', 'priorinf': priorinf, 'immun': 'strong'}, coef='gamm * (1 - hosp - dnh) * (1 - priorinf_fail_rate)')
            self.add_flows_by_attr({'seir': 'I', 'variant': variant}, {'seir': 'S', 'variant': 'none', 'priorinf': priorinf}, coef='gamm * (1 - hosp - dnh) * priorinf_fail_rate')
            self.add_flows_by_attr({'seir': 'A', 'variant': variant}, {'seir': 'S', 'variant': 'none', 'priorinf': priorinf, 'immun': 'strong'}, coef='gamm * (1 - priorinf_fail_rate)')
            self.add_flows_by_attr({'seir': 'A', 'variant': variant}, {'seir': 'S', 'variant': 'none', 'priorinf': priorinf}, coef='gamm * priorinf_fail_rate')
            self.add_flows_by_attr({'seir': 'Ih', 'variant': variant}, {'seir': 'S', 'variant': 'none', 'priorinf': priorinf, 'immun': 'strong'}, coef='1 / hlos * (1 - dh) * (1 - priorinf_fail_rate)')
            self.add_flows_by_attr({'seir': 'Ih', 'variant': variant}, {'seir': 'S', 'variant': 'none', 'priorinf': priorinf}, coef='1 / hlos * (1 - dh) * priorinf_fail_rate')
            self.add_flows_by_attr({'seir': 'I', 'variant': variant}, {'seir': 'D', 'variant': 'none', 'priorinf': priorinf}, coef='gamm * dnh * (1 - severe_immunity)')
            self.add_flows_by_attr({'seir': 'Ih', 'variant': variant}, {'seir': 'D', 'variant': 'none', 'priorinf': priorinf}, coef='1 / hlos * dh')

        # immunity decay
        self.add_flows_by_attr({'immun': 'strong'}, {'immun': 'weak'}, coef='1 / imm_decay_days')

    # define initial state y0
    @property
    def y0_dict(self):
        group_pops = { (li['attributes']['region'], li['attributes']['age']): li['values'] for li in self.model_params['group_pop'] if li['attributes']['region'] in self.attr['region']}
        y0d = {('S', age, 'none', 'none', 'none', 'none', region): n for (region, age), n in group_pops.items()}
        return y0d

    # override solve_ode to use default y0_dict
    def solve_seir(self, method='RK45', y0_dict=None):
        y0_dict = y0_dict if y0_dict is not None else self.y0_dict
        self.solve_ode(y0_dict=y0_dict, method=method)

    # count the total hosps by t as the sum of Ih and Ic
    def total_hosps(self):
        return self.solution_sum('seir')['Ih']

    # count the new exposed individuals by day
    def new_exposed(self):
        sum_df = self.solution_sum('seir')
        return sum_df['E'] - sum_df['E'].shift(1) + sum_df['E'].shift(1) / self.model_params['alpha']

    # immunity
    def immunity(self, variant='omicron', vacc_only=False, to_hosp=False, age=None):
        params = self.params_as_df
        group_by_attr_names = [attr_name for attr_name in self.param_attr_names if attr_name != 'variant']
        n = self.solution_sum(group_by_attr_names).stack(level=group_by_attr_names)

        if age is not None:
            params = params.xs(age, level='age')
            n = n.xs(age, level='age')

        if vacc_only:
            params.loc[params.index.get_level_values('vacc') == 'none', 'immunity'] = 0
            params.loc[params.index.get_level_values('vacc') == 'none', 'severe_immunity'] = 0

        variant_params = params.xs(variant, level='variant')
        if to_hosp:
            weights = variant_params['hosp'] * n
            return (weights * (1 - (1 - variant_params['immunity']) * (1 - variant_params['severe_immunity']))).groupby('t').sum() / weights.groupby('t').sum()
        else:
            return (n * variant_params['immunity']).groupby('t').sum() / n.groupby('t').sum()

    # write to covid_model.results
    def write_results_to_db(self, engine=None, new_spec=False, vals_json_attr='seir', cmpts_json_attrs=('age', 'vacc'), sim_id=None, sim_result_id=None):

        # if there's no existing spec_id assigned, write specs to db to get one
        if self.spec_id is None or new_spec:
            self.write_specs_to_db(engine)

        # build data frame with index of (t, age, vacc) and one column per seir cmpt
        solution_sum_df = self.solution_sum([vals_json_attr] + list(cmpts_json_attrs)).stack(cmpts_json_attrs)

        # Merge R and R2 into one column
        if 'R2' in solution_sum_df.columns:
            solution_sum_df['R'] += solution_sum_df['R2']
            del solution_sum_df['R2']

        # build unique parameters dataframe
        params_df = self.params_as_df
        grouped = params_df.groupby(['t'] + list(cmpts_json_attrs))
        unique_params = [param for param, is_unique in (grouped.nunique() == 1).all().iteritems() if is_unique]
        unique_params_df = grouped.max()[unique_params]

        # build export dataframe
        df = pd.DataFrame(index=solution_sum_df.index)
        df['t'] = solution_sum_df.index.get_level_values('t')
        df['cmpt'] = solution_sum_df.index.droplevel('t').to_frame().to_dict(orient='records') if solution_sum_df.index.nlevels > 1 else None
        df['vals'] = solution_sum_df.to_dict(orient='records')
        for col in ['cmpt', 'vals']:
            df[col] = df[col].map(lambda d: json.dumps(d, ensure_ascii=False))

        # if a sim_id is provided, insert it as a simulation result; some fields are different
        if sim_id is None:
            table = 'results_v2'
            df['spec_id'] = self.spec_id
            df['result_id'] = pd.read_sql(f'select coalesce(max(result_id), 0) from covid_model.{table}', con=engine).values[0][0] + 1
            df['created_at'] = dt.datetime.now()
            df['params'] = unique_params_df.apply(lambda x: json.dumps(x.to_dict(), ensure_ascii=False), axis=1)
        else:
            table = 'simulation_results_v2'
            df['sim_id'] = sim_id
            df['sim_result_id'] = sim_result_id
            df['tc'] = json.dumps(self.tc)

        # write to database
<<<<<<< HEAD
        chunksize = int(np.floor(5000.0 / df.shape[1]))
=======
        chunksize = int(np.floor(5000.0 / df.shape[1])) # max parameters is 10,000. Assume 1 param per column and use 5,000 for a buffer because 10,000 still doesn't work.
>>>>>>> 09c8536d
        results = df.to_sql(table
                  , con=engine, schema='covid_model'
                  , index=False, if_exists='append', method='multi', chunksize=chunksize)

    def write_gparams_lookup_to_csv(self, fname):
        df_by_t = {t: pd.DataFrame.from_dict(df_by_group, orient='index') for t, df_by_group in self.params.items()}
        pd.concat(df_by_t, names=['t', 'age']).to_csv(fname)

    def solution_sum(self, group_by_attr_levels, index_with_model_dates=False):
        df = ODEBuilder.solution_sum(self, group_by_attr_levels)
        if index_with_model_dates:
            df['date'] = self.daterange
            df = df.set_index('date')
        return df
<|MERGE_RESOLUTION|>--- conflicted
+++ resolved
@@ -322,11 +322,7 @@
             df['tc'] = json.dumps(self.tc)
 
         # write to database
-<<<<<<< HEAD
-        chunksize = int(np.floor(5000.0 / df.shape[1]))
-=======
         chunksize = int(np.floor(5000.0 / df.shape[1])) # max parameters is 10,000. Assume 1 param per column and use 5,000 for a buffer because 10,000 still doesn't work.
->>>>>>> 09c8536d
         results = df.to_sql(table
                   , con=engine, schema='covid_model'
                   , index=False, if_exists='append', method='multi', chunksize=chunksize)
