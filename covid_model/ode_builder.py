import numpy as np
import pandas as pd
from collections import OrderedDict, defaultdict
import sympy as sym
from sympy.parsing.sympy_parser import parse_expr
import scipy.integrate as spi
import scipy.sparse as spsp
from operator import itemgetter
import math
import copy


class ODEFlowTerm:
    def __init__(self, from_cmpt_idx, to_cmpt_idx):
        self.from_cmpt_idx = from_cmpt_idx
        self.to_cmpt_idx = to_cmpt_idx

    def flow_val(self, t_int, y):
        pass

    def add_to_linear_matrix(self, matrix, t_int):
        pass

    def add_to_constant_vector(self, vector, t_int):
        pass

    def add_to_nonlinear_matrices(self, matrices, t_int):
        pass

    def deepcopy(self):
        return self.build(**{k: copy.deepcopy(v) for k, v in self.__dict__.items()})

    @classmethod
    def build(cls, from_cmpt_idx, to_cmpt_idx, coef_by_t=None, scale_by_cmpts_idxs=None, scale_by_cmpts_coef_by_t=None, constant_by_t=None):
        if constant_by_t is not None:
            return ConstantODEFlowTerm(from_cmpt_idx, to_cmpt_idx, constant_by_t=constant_by_t)
        elif scale_by_cmpts_coef_by_t is not None:
            return WeightedScaledODEFlowTerm(from_cmpt_idx, to_cmpt_idx, coef_by_t=coef_by_t, scale_by_cmpts_idxs=scale_by_cmpts_idxs, scale_by_cmpts_coef_by_t=scale_by_cmpts_coef_by_t)
        elif scale_by_cmpts_idxs is not None:
            return ScaledODEFlowTerm(from_cmpt_idx, to_cmpt_idx, coef_by_t=coef_by_t, scale_by_cmpts_idxs=scale_by_cmpts_idxs)
        else:
            return LinearODEFlowTerm(from_cmpt_idx, to_cmpt_idx, coef_by_t=coef_by_t)


class LinearODEFlowTerm(ODEFlowTerm):
    def __init__(self, from_cmpt_idx, to_cmpt_idx, coef_by_t):
        ODEFlowTerm.__init__(self, from_cmpt_idx=from_cmpt_idx, to_cmpt_idx=to_cmpt_idx)
        self.coef_by_t = coef_by_t

    def flow_val(self, t_int, y):
        return y[self.from_cmpt_idx] * self.coef_by_t[t_int]

    def add_to_linear_matrix(self, matrix, t_int):
        if self.coef_by_t[t_int] != 0:
            matrix[self.from_cmpt_idx, self.from_cmpt_idx] -= self.coef_by_t[t_int]
            matrix[self.to_cmpt_idx, self.from_cmpt_idx] += self.coef_by_t[t_int]


class ScaledODEFlowTerm(ODEFlowTerm):
    def __init__(self, from_cmpt_idx, to_cmpt_idx, coef_by_t, scale_by_cmpts_idxs):
        ODEFlowTerm.__init__(self, from_cmpt_idx=from_cmpt_idx, to_cmpt_idx=to_cmpt_idx)
        self.coef_by_t = coef_by_t
        self.scale_by_cmpts_idxs = sorted(scale_by_cmpts_idxs)

    def flow_val(self, t_int, y):
        return y[self.from_cmpt_idx] * self.coef_by_t[t_int] * sum(itemgetter(*self.scale_by_cmpts_idxs)(y))

    def add_to_nonlinear_matrices(self, matrices, t_int):
        if self.coef_by_t[t_int] != 0:
            matrices[tuple(self.scale_by_cmpts_idxs)][self.from_cmpt_idx, self.from_cmpt_idx] -= self.coef_by_t[t_int]
            matrices[tuple(self.scale_by_cmpts_idxs)][self.to_cmpt_idx, self.from_cmpt_idx] += self.coef_by_t[t_int]


class WeightedScaledODEFlowTerm(ODEFlowTerm):
    def __init__(self, from_cmpt_idx, to_cmpt_idx, coef_by_t, scale_by_cmpts_idxs, scale_by_cmpts_coef_by_t=None):
        ODEFlowTerm.__init__(self, from_cmpt_idx=from_cmpt_idx, to_cmpt_idx=to_cmpt_idx)
        self.coef_by_t = coef_by_t
        self.scale_by_cmpts_idxs = scale_by_cmpts_idxs
        self.scale_by_cmpts_coef_by_t = scale_by_cmpts_coef_by_t

    def flow_val(self, t_int, y):
        return y[self.from_cmpt_idx] * self.coef_by_t[t_int] * sum(
            a * b for a, b in zip(itemgetter(*self.scale_by_cmpts_idxs)(y), self.scale_by_cmpts_coef_by_t[t_int]))

    def add_to_nonlinear_matrices(self, matrices, t_int):
        scale_by_cmpts_coef_by_t = self.scale_by_cmpts_coef_by_t[t_int] if self.scale_by_cmpts_coef_by_t else [1] * len(self.scale_by_cmpts_idxs)
        for scale_by_cmpt_idx, scale_by_cmpt_coef in zip(self.scale_by_cmpts_idxs, scale_by_cmpts_coef_by_t):
            matrices[scale_by_cmpt_idx][self.from_cmpt_idx, self.from_cmpt_idx] -= self.coef_by_t[t_int] * scale_by_cmpt_coef
            matrices[scale_by_cmpt_idx][self.to_cmpt_idx, self.from_cmpt_idx] += self.coef_by_t[t_int] * scale_by_cmpt_coef


class ConstantODEFlowTerm(ODEFlowTerm):
    def __init__(self, from_cmpt_idx, to_cmpt_idx, constant_by_t):
        ODEFlowTerm.__init__(self, from_cmpt_idx=from_cmpt_idx, to_cmpt_idx=to_cmpt_idx)
        self.constant_by_t = constant_by_t

    def flow_val(self, t, y):
        return self.constant_by_t[t]

    def add_to_constant_vector(self, vector, t_int):
        vector[self.from_cmpt_idx] -= self.constant_by_t[t_int]
        vector[self.to_cmpt_idx] += self.constant_by_t[t_int]


class ODEBuilder:
    """
    Parameters
    ----------
    trange : array-like
        Indicate the t-values at which the ODE should be evaluated.
        Note that for an ODE of the form dy/dt = f(t, y), this class will
        only compute f(t, y) at values in trange; i.e. it does not support
        f(t, y) being continuous over t.

    attributes : OrderedDict
        Dictionary of attributes that will be used to define compartments.
        One compartment will be created for every unique combination of
        attributes. For example, for attributes...
            {"seir": ["S", "I", "R"], "age": ["under-65", "over-65"]}
        ... there would be 6 compartments:
            [("S", "under-65"), ("I", "under-65"), ("R", "under-65"),
            ("S", "over-65"), ("S", "over-65"), ("S", "over-65")]
        Note that you should provide an OrderedDict here, since the order
        of the compartment tuples is dependent on the order of the keys.

    param_attr_names : array-like
        The attribute levels by which paramaters will be allowed to vary.
        The compartment definitions in params should match the attribute
        levels in param_attr_levels.

    """
    def __init__(self, base_ode_builder=None, trange=None, attributes: OrderedDict = None, param_attr_names=None):
        # TODO: self.terms is actually not used anymore, since we have the matrices; should it be removed or adjusted?

        self.trange = trange if trange is not None else base_ode_builder.trange
        self.attributes = attributes if attributes is not None else base_ode_builder.attributes
        self.param_attr_names = param_attr_names if param_attr_names is not None else attributes.keys() if attributes is not None else base_ode_builder.param_attr_names

        self.attr_names = list(self.attributes.keys())
        self.compartments_as_index = pd.MultiIndex.from_product(attributes.values(), names=attributes.keys())
        self.compartments = list(self.compartments_as_index)
        self.cmpt_idx_lookup = pd.Series(index=self.compartments_as_index, data=range(len(self.compartments_as_index))).to_dict()
        self.length = len(self.cmpt_idx_lookup)
<<<<<<< HEAD
        self.param_compartments = list(set(tuple(attr_val for attr_val, attr_name in zip(cmpt, self.attr_names) if attr_name in self.param_attr_names) for cmpt in self.compartments))
=======

        self.param_attr_names = list(param_attr_names if param_attr_names is not None else self.attr_names)
        self.param_compartments = list({tuple(attr_val for attr_val, attr_name in zip(cmpt, self.attr_names) if attr_name in self.param_attr_names): None for cmpt in self.compartments}.keys())
        #self.param_compartments = list(set(tuple(attr_val for attr_val, attr_name in zip(cmpt, self.attr_names) if attr_name in self.param_attr_names) for cmpt in self.compartments))
>>>>>>> f17a2fd8

        self.params = None
        self.terms = None
        self.linear_matrix = None
        self.nonlinear_matrices = None
        self.constant_vector = None
        self.nonlinear_multiplier = None

        self.solution = None
        self.solution_y = None
        self.solution_ydf = None

        if base_ode_builder is not None:
            self.params = copy.deepcopy(base_ode_builder.params)
            self.terms = {term.deepcopy() for term in base_ode_builder.terms}
            self.linear_matrix = {t: copy.deepcopy(m) for t, m in base_ode_builder.linear_matrix.items() if t in self.trange}
            self.nonlinear_matrices = {t: copy.deepcopy(m) for t, m in base_ode_builder.nonlinear_matrices.items() if t in self.trange}
            self.constant_vector = {t: copy.deepcopy(m) for t, m in base_ode_builder.constant_vector.items() if t in self.trange}
            self.nonlinear_multiplier = copy.deepcopy(base_ode_builder.nonlinear_multiplier)
        else:
            self.params = {t: {pcmpt: {} for pcmpt in self.param_compartments} for t in self.trange}
            self.reset_ode()



    # copy the ODE, including the pre-built matrices; does not copy the solution
    def deepcopy(self, new_trange=None):
        new_ode_builder = ODEBuilder(trange=new_trange if new_trange is not None else self.trange.copy(),
                                     attributes=self.attributes.copy(),
                                     param_attr_names=self.param_attr_names.copy())

        new_ode_builder.params = new_ode_builder

        new_ode_builder.terms = {term.deepcopy() for term in self.terms}

        new_ode_builder.linear_matrix = {t: copy.deepcopy(m) for t, m in self.linear_matrix.items() if t in new_ode_builder.trange}
        new_ode_builder.nonlinear_matrices = {t: copy.deepcopy(m) for t, m in self.nonlinear_matrices.items() if t in new_ode_builder.trange}
        new_ode_builder.constant_vector = {t: copy.deepcopy(m) for t, m in self.constant_vector.items() if t in new_ode_builder.trange}
        new_ode_builder.nonlinear_multiplier = copy.deepcopy(self.nonlinear_multiplier)

        return new_ode_builder

    # return the parameters as a dataframe with t and compartments as index and parameters as columns
    @property
    def params_as_df(self):
        return pd.concat({t: pd.DataFrame.from_dict(p, orient='index') for t, p in self.params.items()}).rename_axis(index=['t'] + list(self.param_attr_names))

    # get the level associated with a given attribute name
    # e.g. if attributes are ['seir', 'age', 'variant'], the level of 'age' is 1 and the level of 'variant' is 2
    def attr_level(self, attr_name):
        return self.attr_names.index(attr_name)

    # get the level associated with a param attribute
    def param_attr_level(self, attr_name):
        return self.param_attr_names.index(attr_name)

    # check if a cmpt matches a dictionary of attributes
    def does_cmpt_have_attrs(self, cmpt, attrs, is_param_cmpts=False):
        return all(cmpt[self.param_attr_level(attr_name) if is_param_cmpts else self.attr_level(attr_name)] == attr_val for attr_name, attr_val in attrs.items())

    # return compartments that match a dictionary of attributes
    def filter_cmpts_by_attrs(self, attrs, is_param_cmpts=False):
        return [cmpt for cmpt in (self.param_compartments if is_param_cmpts else self.compartments) if self.does_cmpt_have_attrs(cmpt, attrs, is_param_cmpts)]

<<<<<<< HEAD
    # return the "first" compartment that matches a dictionary of attributes, with "first" determined by attribute order
    def get_default_cmpt_by_attrs(self, attrs):
        return tuple(attrs[attr_name] if attr_name in attrs.keys() else attr_list[0] for attr_name, attr_list in self.attributes.items())

    # set a parameter (if val is provided; otherwise apply a multiplier or exponent)
    def set_param(self, param, val=None, attrs=None, trange=None, mult=None, pow=None, except_attrs=None):
=======
    def get_default_cmpt_by_attrs(self, attrs):
        return tuple(attrs[attr_name] if attr_name in attrs.keys() else attr_list[0] for attr_name, attr_list in self.attributes.items())

    def set_param(self, param, val=None, attrs=None, trange=None, mult=None):
>>>>>>> f17a2fd8
        if val is not None:
            def apply(t, cmpt, param):
                self.params[t][cmpt][param] = val
        elif mult is not None:
            def apply(t, cmpt, param):
                self.params[t][cmpt][param] *= mult
        elif pow is not None:
            def apply(t, cmpt, param):
                self.params[t][cmpt][param] = self.params[t][cmpt][param] ** pow
        else:
            raise ValueError('Must provide val, mult, or pow.')
        if type(val if val is not None else mult if mult is not None else val) not in (int, float, np.float64):
            raise TypeError(f'Parameter value (or multiplier) must be numeric; {val if val is not None else mult} is {type(val if val is not None else mult)}')
        if trange is None:
            actual_trange = self.trange
        else:
            actual_trange = set(self.trange).intersection(trange)
        cmpts = self.param_compartments
        if attrs:
            for attr in [attrs] if isinstance(attrs, dict) else attrs:
                cmpts = self.filter_cmpts_by_attrs(attr, is_param_cmpts=True)
        if except_attrs:
            for except_attr in [except_attrs] if isinstance(except_attrs, dict) else except_attrs:
                cmpts = [cmpt for cmpt in cmpts if cmpt not in self.filter_cmpts_by_attrs(except_attr, is_param_cmpts=True)]
        for cmpt in cmpts:
            for t in actual_trange:
                apply(t, cmpt, param)

<<<<<<< HEAD
    # set the "non-linear multiplier" which is a scalar (for each t value) that will scale all non-linear flows
    # used for changing TC without rebuilding all the matrices
    def set_nonlinear_multiplier(self, mult, trange=None):
        trange = trange if trange is not None else self.trange
        for t in trange:
            self.nonlinear_multiplier[t] = mult

    # takes a symbolic equation, and looks up variable names in params to provide a computed output for each t in trange
    def calc_coef_by_t(self, coef, cmpt, other_cmpts=None, trange=None):

        trange = trange if trange is not None else self.trange
=======
    def get_param(self, param, attrs=None, trange=None):
        if trange is None:
            actual_trange = self.trange
        else:
            actual_trange = set(self.trange).intersection(trange)
        cmpt_list = self.filter_cmpts_by_attrs(attrs, is_param_cmpts=True) if attrs else self.param_compartments
        return [(cmpt, [self.params[t][cmpt][param] for t in actual_trange]) for cmpt in cmpt_list]

    def calc_coef_by_t(self, coef, cmpt):
>>>>>>> f17a2fd8

        if len(cmpt) > len(self.param_attr_names):
            param_cmpt = tuple(attr for attr, level in zip(cmpt, self.attr_names) if level in self.param_attr_names)
        else:
            param_cmpt = cmpt

        if isinstance(coef, dict):
            return {t: coef[t] if t in coef.keys() else 0 for t in trange}
        elif callable(coef):
            return {t: coef(t) for t in trange}
        elif isinstance(coef, str):
            if coef == '1':
                coef_by_t = {t: 1 for t in trange}
            else:
                coef_by_t = {}
                expr = parse_expr(coef)
                relevant_params = [str(s) for s in expr.free_symbols]
                param_cmpts_by_param = {**{param: param_cmpt for param in relevant_params}, **(other_cmpts if other_cmpts else {})}
                if len(relevant_params) == 1 and coef == relevant_params[0]:
                    coef_by_t = {t: self.params[t][param_cmpt][coef] for t in trange}
                else:
                    func = sym.lambdify(relevant_params, expr)
                    for t in trange:
                        coef_by_t[t] = func(**{param: self.params[t][param_cmpts_by_param[param]][param] for param in relevant_params})
            return coef_by_t
        else:
            return {t: coef for t in trange}

    # assign default values to matrices
    def reset_ode(self):
        self.terms = []
        self.linear_matrix = {t: spsp.lil_matrix((self.length, self.length)) for t in self.trange}
        self.nonlinear_matrices = {t: defaultdict(lambda: spsp.lil_matrix((self.length, self.length))) for t in self.trange}
        self.constant_vector = {t: np.zeros(self.length) for t in self.trange}
        self.nonlinear_multiplier = {}

    # get all terms that refer to flow from one specific compartment to another
    def get_terms_by_cmpt(self, from_cmpt, to_cmpt):
        return [term for term in self.terms if term.from_cmpt_idx == self.cmpt_idx_lookup[from_cmpt] and term.to_cmpt_idx == self.cmpt_idx_lookup[to_cmpt]]

    # get the indices of all terms that refer to flow from one specific compartment to another
    def get_term_indices_by_attr(self, from_attrs, to_attrs):
        return [i for i, term in enumerate(self.terms) if self.does_cmpt_have_attrs(self.compartments[term.from_cmpt_idx], from_attrs) and self.does_cmpt_have_attrs(self.compartments[term.to_cmpt_idx], to_attrs)]

    # get the terms that refer to flow from compartments with a set of attributes to compartments with another set of attributes
    def get_terms_by_attr(self, from_attrs, to_attrs):
        return [self.terms[i] for i in self.get_term_indices_by_attr(from_attrs, to_attrs)]

    # remove terms that refer to flow from compartments with a set of attributes to compartments with another set of attributes
    def reset_terms(self, from_attrs, to_attrs):
        for i in sorted(self.get_term_indices_by_attr(from_attrs, to_attrs), reverse=True):
            del self.terms[i]

    # add a flow term, and add new flow to ODE matrices
    def add_flow(self, from_cmpt, to_cmpt, coef=None, scale_by_cmpts=None, scale_by_cmpts_coef=None, constant=None):
        if len(from_cmpt) < len(self.attributes.keys()):
            raise ValueError(f'Origin compartment `{from_cmpt}` does not have the right number of attributes.')
        if len(to_cmpt) < len(self.attributes.keys()):
            raise ValueError(f'Destination compartment `{to_cmpt}` does not have the right number of attributes.')
        if scale_by_cmpts is not None:
            for cmpt in scale_by_cmpts:
                if len(cmpt) < len(self.attributes.keys()):
                    raise ValueError(f'Scaling compartment `{cmpt}` does not have the right number of attributes.')

        if coef is not None:
            if scale_by_cmpts_coef:
                coef_by_t_lookup = {c: self.calc_coef_by_t(c, to_cmpt) for c in set(scale_by_cmpts_coef)}
                coef_by_t_ld = [coef_by_t_lookup[c] for c in scale_by_cmpts_coef]
                coef_by_t_dl = {t: [dic[t] for dic in coef_by_t_ld] for t in self.trange}
            else:
                coef_by_t_dl = None

        term = ODEFlowTerm.build(
            from_cmpt_idx=self.cmpt_idx_lookup[from_cmpt],
            to_cmpt_idx=self.cmpt_idx_lookup[to_cmpt],
            coef_by_t=self.calc_coef_by_t(coef, to_cmpt),  # switched BACK to setting parameters use the TO cmpt
            scale_by_cmpts_idxs=[self.cmpt_idx_lookup[cmpt] for cmpt in
                                 scale_by_cmpts] if scale_by_cmpts is not None else None,
            scale_by_cmpts_coef_by_t=coef_by_t_dl if scale_by_cmpts is not None else None,
            constant_by_t=self.calc_coef_by_t(constant, to_cmpt) if constant is not None else None)

        self.terms.append(term)

        # add term to matrices
        for t in self.trange:
            term.add_to_linear_matrix(self.linear_matrix[t], t)
            term.add_to_nonlinear_matrices(self.nonlinear_matrices[t], t)
            term.add_to_constant_vector(self.constant_vector[t], t)

    # add multipler flows, from all compartments with from_attrs, to compartments that match the from compartments, but replacing attributes as designated in to_attrs
    # e.g. from {'seir': 'S', 'age': '0-19'} to {'seir': 'E'} will be a flow from susceptible 0-19-year-olds to exposed 0-19-year-olds
    def add_flows_by_attr(self, from_attrs, to_attrs, coef=None, scale_by_cmpts=None, scale_by_cmpts_coef=None, constant=None):
        from_cmpts = self.filter_cmpts_by_attrs(from_attrs)
        for from_cmpt in from_cmpts:
            to_cmpt_list = list(from_cmpt)
            for attr_name, new_attr_val in to_attrs.items():
                to_cmpt_list[self.attr_level(attr_name)] = new_attr_val
            to_cmpt = tuple(to_cmpt_list)
            self.add_flow(from_cmpt, to_cmpt, coef=coef, scale_by_cmpts=scale_by_cmpts,
                          scale_by_cmpts_coef=scale_by_cmpts_coef, constant=constant)

    # convert ODE matrices to CSR format, to (massively) improve performance
    def compile(self):
        for t in self.trange:
            self.linear_matrix[t] = self.linear_matrix[t].tocsr()
            for k, v in self.nonlinear_matrices[t].items():
                self.nonlinear_matrices[t][k] = v.tocsr()

    # create a y0 vector with all values as 0, except those designated in y0_dict
    def y0_from_dict(self, y0_dict):
        y0 = [0]*self.length
        for cmpt, n in y0_dict.items():
            y0[self.cmpt_idx_lookup[cmpt]] = n
        return y0

    # ODE step forward
    def ode(self, t, y):
        dy = [0] * self.length
        t_int = min(math.floor(t), len(self.trange) - 1)

        # apply linear terms
        dy += (self.linear_matrix[t_int]).dot(y)

        # apply non-linear terms
        for scale_by_cmpt_idxs, matrix in self.nonlinear_matrices[t_int].items():
            dy += self.nonlinear_multiplier[t_int] * sum(itemgetter(*scale_by_cmpt_idxs)(y)) * (matrix).dot(y)

        # apply constant terms
        dy += self.constant_vector[t_int]

        return dy

    # solve ODE using scipy.solve_ivp, and put solution in solution_y and solution_ydf
    # TODO: try Julia ODE package, to improve performance
    def solve_ode(self, y0_dict, method='RK45'):
        self.solution = spi.solve_ivp(
            fun=self.ode,
            t_span=[min(self.trange), max(self.trange)],
            y0=self.y0_from_dict(y0_dict),
            t_eval=self.trange,
            method=method)
        if not self.solution.success:
            raise RuntimeError(f'ODE solver failed with message: {self.solution.message}')
        self.solution_y = np.transpose(self.solution.y)
        self.solution_ydf = pd.concat([self.y_to_series(self.solution_y[t]) for t in self.trange], axis=1, keys=self.trange, names=['t']).transpose()

    # convert y-array to series with compartment attributes as multiindex
    def y_to_series(self, y):
        return pd.Series(index=self.compartments_as_index, data=y)

    # return solution grouped by group_by_attr_levels
    def solution_sum(self, group_by_attr_levels):
        return self.solution_ydf.groupby(group_by_attr_levels, axis=1).sum()<|MERGE_RESOLUTION|>--- conflicted
+++ resolved
@@ -141,14 +141,7 @@
         self.compartments = list(self.compartments_as_index)
         self.cmpt_idx_lookup = pd.Series(index=self.compartments_as_index, data=range(len(self.compartments_as_index))).to_dict()
         self.length = len(self.cmpt_idx_lookup)
-<<<<<<< HEAD
         self.param_compartments = list(set(tuple(attr_val for attr_val, attr_name in zip(cmpt, self.attr_names) if attr_name in self.param_attr_names) for cmpt in self.compartments))
-=======
-
-        self.param_attr_names = list(param_attr_names if param_attr_names is not None else self.attr_names)
-        self.param_compartments = list({tuple(attr_val for attr_val, attr_name in zip(cmpt, self.attr_names) if attr_name in self.param_attr_names): None for cmpt in self.compartments}.keys())
-        #self.param_compartments = list(set(tuple(attr_val for attr_val, attr_name in zip(cmpt, self.attr_names) if attr_name in self.param_attr_names) for cmpt in self.compartments))
->>>>>>> f17a2fd8
 
         self.params = None
         self.terms = None
@@ -213,19 +206,12 @@
     def filter_cmpts_by_attrs(self, attrs, is_param_cmpts=False):
         return [cmpt for cmpt in (self.param_compartments if is_param_cmpts else self.compartments) if self.does_cmpt_have_attrs(cmpt, attrs, is_param_cmpts)]
 
-<<<<<<< HEAD
     # return the "first" compartment that matches a dictionary of attributes, with "first" determined by attribute order
     def get_default_cmpt_by_attrs(self, attrs):
         return tuple(attrs[attr_name] if attr_name in attrs.keys() else attr_list[0] for attr_name, attr_list in self.attributes.items())
 
     # set a parameter (if val is provided; otherwise apply a multiplier or exponent)
     def set_param(self, param, val=None, attrs=None, trange=None, mult=None, pow=None, except_attrs=None):
-=======
-    def get_default_cmpt_by_attrs(self, attrs):
-        return tuple(attrs[attr_name] if attr_name in attrs.keys() else attr_list[0] for attr_name, attr_list in self.attributes.items())
-
-    def set_param(self, param, val=None, attrs=None, trange=None, mult=None):
->>>>>>> f17a2fd8
         if val is not None:
             def apply(t, cmpt, param):
                 self.params[t][cmpt][param] = val
@@ -254,7 +240,6 @@
             for t in actual_trange:
                 apply(t, cmpt, param)
 
-<<<<<<< HEAD
     # set the "non-linear multiplier" which is a scalar (for each t value) that will scale all non-linear flows
     # used for changing TC without rebuilding all the matrices
     def set_nonlinear_multiplier(self, mult, trange=None):
@@ -262,11 +247,6 @@
         for t in trange:
             self.nonlinear_multiplier[t] = mult
 
-    # takes a symbolic equation, and looks up variable names in params to provide a computed output for each t in trange
-    def calc_coef_by_t(self, coef, cmpt, other_cmpts=None, trange=None):
-
-        trange = trange if trange is not None else self.trange
-=======
     def get_param(self, param, attrs=None, trange=None):
         if trange is None:
             actual_trange = self.trange
@@ -275,8 +255,10 @@
         cmpt_list = self.filter_cmpts_by_attrs(attrs, is_param_cmpts=True) if attrs else self.param_compartments
         return [(cmpt, [self.params[t][cmpt][param] for t in actual_trange]) for cmpt in cmpt_list]
 
-    def calc_coef_by_t(self, coef, cmpt):
->>>>>>> f17a2fd8
+    # takes a symbolic equation, and looks up variable names in params to provide a computed output for each t in trange
+    def calc_coef_by_t(self, coef, cmpt, other_cmpts=None, trange=None):
+
+        trange = trange if trange is not None else self.trange
 
         if len(cmpt) > len(self.param_attr_names):
             param_cmpt = tuple(attr for attr, level in zip(cmpt, self.attr_names) if level in self.param_attr_names)
