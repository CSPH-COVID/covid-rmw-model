--- conflicted
+++ resolved
@@ -116,14 +116,11 @@
         self.fitted_tc = tc
         self.fitted_tc_cov = fitted_tc_cov
         self.fitted_model = model
-<<<<<<< HEAD
         self.fitted_model.tc_cov = self.fitted_tc_cov
-=======
 
     def modeled_vs_actual_hosps(self, model=None):
         model = self.fitted_model if model is None else model
         df = model.solution_sum(['seir', 'region'], index_with_model_dates=True)['Ih'].stack('region').rename('modeled').to_frame()
         df['actual'] = self.actual_hosp[:len(model.daterange)].to_numpy()
         df = df.reindex(columns=['actual', 'modeled'])
-        return df
->>>>>>> 09c8536d
+        return df